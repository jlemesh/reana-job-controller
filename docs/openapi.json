{
  "definitions": {
    "Job": {
      "properties": {
        "cmd": {
          "type": "string"
        },
        "cvmfs_mounts": {
          "default": "",
          "type": "string"
        },
        "docker_img": {
          "type": "string"
        },
        "job_id": {
          "type": "string"
        },
        "max_restart_count": {
          "format": "int32",
          "type": "integer"
        },
        "restart_count": {
          "format": "int32",
          "type": "integer"
        },
        "status": {
          "type": "string"
        }
      },
      "required": [
        "cmd",
        "docker_img",
        "job_id",
        "max_restart_count",
        "restart_count",
        "status"
      ],
      "type": "object"
    },
    "JobRequest": {
      "properties": {
        "cmd": {
          "default": "",
          "type": "string"
        },
        "compute_backend": {
          "type": "string"
        },
        "cvmfs_mounts": {
          "default": "",
          "type": "string"
        },
        "docker_img": {
          "type": "string"
        },
        "env_vars": {
          "default": {},
          "type": "object"
        },
        "htcondor_accounting_group": {
          "type": "string"
        },
        "htcondor_max_runtime": {
          "type": "string"
        },
        "job_name": {
          "type": "string"
        },
        "kerberos": {
          "type": "boolean"
        },
        "kubernetes_memory_limit": {
          "type": "string"
        },
        "kubernetes_uid": {
          "format": "int32",
          "type": "integer"
        },
        "prettified_cmd": {
          "default": "",
          "type": "string"
        },
        "shared_file_system": {
          "default": true,
          "type": "boolean"
        },
        "unpacked_img": {
          "type": "boolean"
        },
        "voms_proxy": {
          "type": "boolean"
        },
        "workflow_uuid": {
          "type": "string"
        },
        "workflow_workspace": {
          "type": "string"
        }
      },
      "required": [
        "docker_img",
        "job_name",
        "workflow_uuid",
        "workflow_workspace"
      ],
      "type": "object"
    }
  },
  "info": {
    "description": "REANA Job Controller API",
    "title": "reana-job-controller",
<<<<<<< HEAD
    "version": "0.8.0a2"
=======
    "version": "0.7.4"
>>>>>>> 973b199c
  },
  "parameters": {},
  "paths": {
    "/apispec": {},
    "/job_cache": {
      "get": {
        "description": "This resource takes a job specification and the workflow json, and checks if the job to be created, already exists in the cache.",
        "operationId": "check_if_cached",
        "parameters": [
          {
            "description": "Required. Specification of the job.",
            "in": "query",
            "name": "job_spec",
            "required": true,
            "type": "string"
          },
          {
            "description": "Required. Specification of the workflow.",
            "in": "query",
            "name": "workflow_json",
            "required": true,
            "type": "string"
          },
          {
            "description": "Required. Path to workflow workspace.",
            "in": "query",
            "name": "workflow_workspace",
            "required": true,
            "type": "string"
          }
        ],
        "produces": [
          "application/json"
        ],
        "responses": {
          "200": {
            "description": "Request succeeded. Returns boolean depicting if job is in cache.",
            "examples": {
              "application/json": {
                "cached": true,
                "result_path": "/reana/default/0000/xe2123d/archive/asd213"
              }
            }
          },
          "400": {
            "description": "Request failed. The incoming data specification seems malformed."
          },
          "500": {
            "description": "Request failed. Internal controller error."
          }
        },
        "summary": "Returns boolean depicting if job is in cache."
      }
    },
    "/jobs": {
      "get": {
        "description": "This resource is not expecting parameters and it will return a list representing all active jobs in JSON format.",
        "operationId": "get_jobs",
        "produces": [
          "application/json"
        ],
        "responses": {
          "200": {
            "description": "Request succeeded. The response contains the list of all active jobs.",
            "examples": {
              "application/json": {
                "jobs": {
                  "1612a779-f3fa-4344-8819-3d12fa9b9d90": {
                    "cmd": "date",
                    "cvmfs_mounts": [
                      "atlas.cern.ch",
                      "atlas-condb.cern.ch"
                    ],
                    "docker_img": "busybox",
                    "job_id": "1612a779-f3fa-4344-8819-3d12fa9b9d90",
                    "max_restart_count": 3,
                    "restart_count": 0,
                    "status": "finished"
                  },
                  "2e4bbc1d-db5e-4ee0-9701-6e2b1ba55c20": {
                    "cmd": "date",
                    "cvmfs_mounts": [
                      "atlas.cern.ch",
                      "atlas-condb.cern.ch"
                    ],
                    "docker_img": "busybox",
                    "job_id": "2e4bbc1d-db5e-4ee0-9701-6e2b1ba55c20",
                    "max_restart_count": 3,
                    "restart_count": 0,
                    "status": "started"
                  }
                }
              }
            },
            "schema": {
              "items": {
                "$ref": "#/definitions/Job"
              },
              "type": "array"
            }
          }
        },
        "summary": "Returns list of all active jobs."
      },
      "post": {
        "consumes": [
          "application/json"
        ],
        "description": "This resource is expecting JSON data with all the necessary information of a new job.",
        "operationId": "create_job",
        "parameters": [
          {
            "description": "Information needed to instantiate a Job",
            "in": "body",
            "name": "job",
            "required": true,
            "schema": {
              "$ref": "#/definitions/JobRequest"
            }
          }
        ],
        "produces": [
          "application/json"
        ],
        "responses": {
          "201": {
            "description": "Request succeeded. The job has been launched.",
            "examples": {
              "application/json": {
                "job_id": "cdcf48b1-c2f3-4693-8230-b066e088c6ac"
              }
            },
            "schema": {
              "properties": {
                "job_id": {
                  "type": "string"
                }
              },
              "type": "object"
            }
          },
          "400": {
            "description": "Request failed. The incoming data specification seems malformed."
          },
          "500": {
            "description": "Request failed. Internal controller error. The job could probably not have been allocated."
          }
        },
        "summary": "Creates a new job."
      }
    },
    "/jobs/{job_id}": {
      "get": {
        "description": "This resource is expecting the job's UUID as a path parameter. Its information will be served in JSON format.",
        "operationId": "get_job",
        "parameters": [
          {
            "description": "Required. ID of the job.",
            "in": "path",
            "name": "job_id",
            "required": true,
            "type": "string"
          }
        ],
        "produces": [
          "application/json"
        ],
        "responses": {
          "200": {
            "description": "Request succeeded. The response contains details about the given job ID.",
            "examples": {
              "application/json": {
                "job": {
                  "cmd": "date",
                  "cvmfs_mounts": [
                    "atlas.cern.ch",
                    "atlas-condb.cern.ch"
                  ],
                  "docker_img": "busybox",
                  "job_id": "cdcf48b1-c2f3-4693-8230-b066e088c6ac",
                  "max_restart_count": 3,
                  "restart_count": 0,
                  "status": "started"
                }
              }
            },
            "schema": {
              "$ref": "#/definitions/Job"
            }
          },
          "404": {
            "description": "Request failed. The given job ID does not seem to exist.",
            "examples": {
              "application/json": {
                "message": "The job cdcf48b1-c2f3-4693-8230-b066e088444c doesn't exist"
              }
            }
          }
        },
        "summary": "Returns details about a given job."
      }
    },
    "/jobs/{job_id}/": {
      "delete": {
        "consumes": [
          "application/json"
        ],
        "description": "This resource expects the `job_id` of the job to be deleted.",
        "operationId": "delete_job",
        "parameters": [
          {
            "description": "Required. ID of the job to be deleted.",
            "in": "path",
            "name": "job_id",
            "required": true,
            "type": "string"
          },
          {
            "description": "Job compute backend.",
            "in": "query",
            "name": "compute_backend",
            "required": false,
            "type": "string"
          }
        ],
        "produces": [
          "application/json"
        ],
        "responses": {
          "204": {
            "description": "Request accepted. A request to delete the job has been sent to the\n  compute backend."
          },
          "404": {
            "description": "Request failed. The given job ID does not seem to exist.",
            "examples": {
              "application/json": {
                "message": "The job cdcf48b1-c2f3-4693-8230-b066e088444c doesn't exist"
              }
            }
          },
          "502": {
            "description": "Request failed. Something went wrong while calling the compute backend.",
            "examples": {
              "application/json": {
                "message": "Connection to compute backend failed: [reason]"
              }
            }
          }
        },
        "summary": "Deletes a given job."
      }
    },
    "/jobs/{job_id}/logs": {
      "get": {
        "description": "This resource is expecting the job's UUID as a path parameter. Its information will be served in JSON format.",
        "operationId": "get_logs",
        "parameters": [
          {
            "description": "Required. ID of the job.",
            "in": "path",
            "name": "job_id",
            "required": true,
            "type": "string"
          }
        ],
        "produces": [
          "application/json"
        ],
        "responses": {
          "200": {
            "description": "Request succeeded. The response contains the logs for the given job.",
            "examples": {
              "application/json": {
                "log": "Tue May 16 13:52:00 CEST 2017\n"
              }
            }
          },
          "404": {
            "description": "Request failed. The given job ID does not seem to exist.",
            "examples": {
              "application/json": {
                "message": "The job cdcf48b1-c2f3-4693-8230-b066e088444c doesn't exist"
              }
            }
          }
        },
        "summary": "Returns the logs for a given job."
      }
    }
  },
  "swagger": "2.0",
  "tags": []
}<|MERGE_RESOLUTION|>--- conflicted
+++ resolved
@@ -109,11 +109,7 @@
   "info": {
     "description": "REANA Job Controller API",
     "title": "reana-job-controller",
-<<<<<<< HEAD
     "version": "0.8.0a2"
-=======
-    "version": "0.7.4"
->>>>>>> 973b199c
   },
   "parameters": {},
   "paths": {
